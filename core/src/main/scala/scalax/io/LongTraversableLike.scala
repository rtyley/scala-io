--- conflicted
+++ resolved
@@ -50,15 +50,9 @@
   def context:ResourceContext
   override protected[this] def thisCollection: LongTraversable[A] = this.asInstanceOf[LongTraversable[A]]
   override protected[this] def toCollection(repr: Repr): LongTraversable[A] = repr.asInstanceOf[LongTraversable[A]]
-<<<<<<< HEAD
-
-  /*  TODO fix override
-  override def toArray[B >: A: ClassManifest] =
-    if(hasDefiniteSize && size <= Int.MaxValue) { 
-=======
+  /*  TODO fix override 
   override def toArray[B >: A: ClassManifest] =
     if(hasDefiniteSize && size <= Int.MaxValue) {
->>>>>>> 8b5467d6
       val array = new Array[B](size.toInt)
       var i = 0
       foreach { a =>
