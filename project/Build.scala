import sbt._
import Keys._

object BuildConstants {
  val organization = "com.github.scala-incubator.io"
  val version = "0.3.0"
  val armVersion = "1.1"
  val scalaVersion = "2.9.1"
}

object ScalaIoBuild extends Build {
  // ----------------------- Root Project ----------------------- //

	lazy val root:Project = Project("root", file(".")).
    aggregate(coreProject,fileProject,perfProject,webSiteProject).
    settings(sharedSettings ++ Seq(publishArtifact := false) :_*)

  // ----------------------- Samples Settings ----------------------- //

  lazy val Samples = config("samples") extend (Compile)
  val samplesSettings = inConfig(Samples)(Defaults.configSettings) ++ Seq[Setting[_]](
    compile in Test <<= (compile in Test).dependsOn(compile in Samples)
    //dependencyClasspath in Samples <<= (dependencyClasspath in Test)
  )

  // ----------------------- Shared Settings ----------------------- //
  val publishToSettings = publishTo <<= (version) { version =>
    if(version.toString endsWith "-SNAPSHOT")
      Some("nexus.scala-tools.org" at "http://nexus.scala-tools.org/content/repositories/snapshots/")
    else
      Some("Scala Tools Nexus" at "http://nexus.scala-tools.org/content/repositories/releases/")
  }

  val pomExtraSetting = pomExtra :=
    <licenses>
      <license>
        <name>Scala License</name>
        <url>http://www.scala-lang.org/node/146</url>
        <distribution>repo</distribution>
      </license>
    </licenses>

  val sharedSettings = Seq[Setting[_]](
<<<<<<< HEAD
   //	scalaHome := Some(file("/Volumes/Box/ScalaProject/scala-full/dists/scala-2.9.2.r25667-b20110921211926")),
=======
   	//scalaHome := Some(file("/Volumes/Box/ScalaProject/scala-full/dists/scala-2.9.2.r25667-b20110921211926")),
>>>>>>> cac95961
    organization := BuildConstants.organization,
    version := BuildConstants.version,
    maxErrors := 20,
    scalacOptions ++= Seq("-optimize","-deprecation"),
    offline := false,
    scalaVersion := BuildConstants.scalaVersion,
    publishToSettings,
    credentials += Credentials(Path.userHome / ".sbt" / ".credentials"),
    pomExtraSetting,
    resolvers += {
      val mapfishRepoUrl = new java.net.URL("http://dev.mapfish.org/ivy2")
      Resolver.url("Mapfish Ivy Repository", mapfishRepoUrl)(Resolver.ivyStylePatterns)
    },
    libraryDependencies += "com.novocode" % "junit-interface" % "0.7" % "test->default",
    publishArtifact in Test := true
  )

  // ----------------------- Core Project ----------------------- //
  val coreSettings = Seq[Setting[_]](
    name := "scala-io-core",
    libraryDependencies += "com.github.jsuereth.scala-arm" %% "scala-arm" % BuildConstants.armVersion withSources()
  )
	lazy val coreProject = Project("core", file("core")).
    configs(Samples).
	  settings(samplesSettings ++ sharedSettings ++ coreSettings : _*)
  // ----------------------- File Project ----------------------- //
  val fileSettings: Seq[Setting[_]] = Seq(
    name := "scala-io-file"
  )
	lazy val fileProject = Project("file", file("file")).
    configs(Samples).
	  settings (samplesSettings ++ sharedSettings ++ fileSettings : _*).
	  dependsOn(coreProject, coreProject % "test->test")
    
  // ----------------------- Performace Project ---------------------//
  
  val perfSettings: Seq[Setting[_]] = Seq(
    name := "scala-io-performance",
    libraryDependencies += "com.github.jsuereth" %% "sperformance" % "0.1",
    publishArtifact in Test := false
  )
	lazy val perfProject = Project("perf", file("perf")).
	  settings (samplesSettings ++ sharedSettings ++ perfSettings : _*).
	  dependsOn(coreProject,coreProject % "compile->test", fileProject % "compile->test")
  

  // ------------------------------ Docs Project ------------------------------ //
  lazy val site = TaskKey[Unit]("site","Generate documentation web-site")
  lazy val siteDir = TaskKey[File]("site-dir","Directory of the generated website")
  lazy val SiteTask = site in Docs <<= (siteDir,baseDirectory,scalaVersion,resourceDirectory,docDirectory in Docs) map {
    (out,baseDirectory,scalaVersion,resourceDirectory,docDirectory) =>

    val model = new WebsiteModel(
    sourcePath = baseDirectory,
    websiteResources = resourceDirectory,
    docDirectory = docDirectory,
    buildScalaVersion = BuildConstants.scalaVersion,
    indexDir = out)

    model.buildSite
  }
  lazy val Docs = config("docs") extend (Compile)
  val docsSettings = inConfig(Docs)(Defaults.configSettings) ++ Seq[Setting[_]](
      scalacOptions in Docs ++= Seq("-doc-title", "Scala IO"),//, "–doc-source-url", "https://raw.github.com/jesseeichar/scala-io/master/core/src/main/scala/"),
      resourceDirectory := new File("documentation/src/main/resources"),
      siteDir <<= baseDirectory map { base => new File(base, "target/website") },
      //siteDir := new File("/Users/jeichar/Sites/scala-io-doc/"),
      SiteTask,
      site in Docs <<= (site in Docs).dependsOn(doc in Docs),
      sources in Docs <<=
        (sources in (coreProject,Compile),
        sources in (fileProject,Compile)) map { _ ++ _ }
    )
  lazy val webSiteProject:Project = Project("documentation", file("documentation")).
    dependsOn(fileProject, fileProject % "docs->compile").
    settings(sharedSettings ++ docsSettings :_*)
}<|MERGE_RESOLUTION|>--- conflicted
+++ resolved
@@ -41,11 +41,7 @@
     </licenses>
 
   val sharedSettings = Seq[Setting[_]](
-<<<<<<< HEAD
-   //	scalaHome := Some(file("/Volumes/Box/ScalaProject/scala-full/dists/scala-2.9.2.r25667-b20110921211926")),
-=======
    	//scalaHome := Some(file("/Volumes/Box/ScalaProject/scala-full/dists/scala-2.9.2.r25667-b20110921211926")),
->>>>>>> cac95961
     organization := BuildConstants.organization,
     version := BuildConstants.version,
     maxErrors := 20,
